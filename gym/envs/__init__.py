--- conflicted
+++ resolved
@@ -380,7 +380,6 @@
     entry_point='gym.envs.parameter_tuning:CNNClassifierTraining',
 )
 
-<<<<<<< HEAD
 # Robotics
 # ----------------------------------------
 register(
@@ -390,7 +389,8 @@
         'env_name': 'FetchRobot-v0',
         'url': 'ws://$FETCH_ROBOT_HOST:$FETCH_ROBOT_PORT/gymenv',
     }
-=======
+)
+
 # Safety
 # ----------------------------------------
 
@@ -426,5 +426,4 @@
 register(
     id='OffSwitchCartpole-v0',
     entry_point='gym.envs.safety:OffSwitchCartpoleEnv',
->>>>>>> b6e9a458
 )